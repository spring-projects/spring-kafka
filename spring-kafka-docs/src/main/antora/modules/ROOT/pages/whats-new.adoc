--- conflicted
+++ resolved
@@ -55,12 +55,9 @@
 === Customizing The Implementation of Kafka Streams
 
 When using `KafkaStreamsCustomizer` it is now possible to return a custom implementation of the `KafkaStreams` object by overriding the `initKafkaStreams` method.
-<<<<<<< HEAD
 
 [[x33-kafka-headers-for-batch-listeners]]
 === KafkaHeaders.DELIVERY_ATTEMPT for batch listeners
 When using a `BatchListener`, the `ConsumerRecord` can have the `KafkaHeaders.DELIVERY_ATTMPT` header in its headers fields.
 If the `DeliveryAttemptAwareRetryListener` is set to error handler as retry listener, each `ConsumerRecord` has delivery attempt header.
 For more details, see xref:retrytopic/kafka-headers-for-batch-listener.adoc[kafka-headers-for-batch-listener].
-=======
->>>>>>> 3b645362
