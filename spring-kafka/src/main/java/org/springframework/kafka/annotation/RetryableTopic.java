/*
 * Copyright 2018-2023 the original author or authors.
 *
 * Licensed under the Apache License, Version 2.0 (the "License");
 * you may not use this file except in compliance with the License.
 * You may obtain a copy of the License at
 *
 *      https://www.apache.org/licenses/LICENSE-2.0
 *
 * Unless required by applicable law or agreed to in writing, software
 * distributed under the License is distributed on an "AS IS" BASIS,
 * WITHOUT WARRANTIES OR CONDITIONS OF ANY KIND, either express or implied.
 * See the License for the specific language governing permissions and
 * limitations under the License.
 */

package org.springframework.kafka.annotation;

import java.lang.annotation.Documented;
import java.lang.annotation.ElementType;
import java.lang.annotation.Retention;
import java.lang.annotation.RetentionPolicy;
import java.lang.annotation.Target;

import org.springframework.kafka.retrytopic.DltStrategy;
import org.springframework.kafka.retrytopic.RetryTopicConstants;
import org.springframework.kafka.retrytopic.SameIntervalTopicReuseStrategy;
import org.springframework.kafka.retrytopic.TopicSuffixingStrategy;
import org.springframework.retry.annotation.Backoff;

/**
 *
 * Annotation to create the retry and dlt topics for a {@link KafkaListener} annotated
 * listener. See {@link org.springframework.kafka.retrytopic.RetryTopicConfigurer} for
 * usage examples. All String properties can be resolved from property placeholders
 * {@code ${...}} or SpEL expressions {@code #{...}}.
 *
 * @author Tomaz Fernandes
 * @author Gary Russell
 * @author Fabio da Silva Jr.
 * @author João Lima
 * @since 2.7
 *
 * @see org.springframework.kafka.retrytopic.RetryTopicConfigurer
 */
@Target({ ElementType.METHOD, ElementType.ANNOTATION_TYPE })
@Retention(RetentionPolicy.RUNTIME)
@Documented
public @interface RetryableTopic {

	/**
	 * The number of attempts made before the message is sent to the DLT. Expressions must
	 * resolve to an integer or a string that can be parsed as such. Default 3.
	 * @return the number of attempts.
	 */
	String attempts() default "3";

	/**
	 * Specify the backoff properties for retrying this operation. The default is a simple
	 * {@link Backoff} specification with no properties - see it's documentation for
	 * defaults.
	 * @return a backoff specification
	 */
	Backoff backoff() default @Backoff;

	/**
	 *
	 * The amount of time in milliseconds after which message retrying should give up and
	 * send the message to the DLT. Expressions must resolve to a long or a String that can
	 * be parsed as such.
	 * @return the timeout value.
	 *
	 */
	String timeout() default "";

	/**
	 *
	 * The bean name of the {@link org.springframework.kafka.core.KafkaTemplate} bean that
	 * will be used to forward the message to the retry and Dlt topics. If not specified,
	 * a bean with name {@code retryTopicDefaultKafkaTemplate} or {@code kafkaTemplate}
	 * will be looked up.
	 *
	 * @return the kafkaTemplate bean name.
	 */
	String kafkaTemplate() default "";

	/**
	 * The bean name of the
	 * {@link org.springframework.kafka.config.ConcurrentKafkaListenerContainerFactory}
	 * that will be used to create the consumers for the retry and dlt topics. If none is
	 * provided, the one from the {@link KafkaListener} annotation is used, or else a
	 * default one, if any.
	 *
	 * @return the listenerContainerFactory bean name.
	 */
	String listenerContainerFactory() default "";

	/**
	 * Whether or not the topics should be created after registration with the provided
	 * configurations. Not to be confused with the
	 * ConsumerConfig.ALLOW_AUTO_CREATE_TOPICS_CONFIG from Kafka configuration, which is
	 * handled by the {@link org.apache.kafka.clients.consumer.KafkaConsumer}.
	 * Expressions must resolve to a boolean or a String that can be parsed as such.
	 * @return the configuration.
	 */
	String autoCreateTopics() default "true";

	/**
	 * The number of partitions for the automatically created topics. Expressions must
	 * resolve to an integer or a String that can be parsed as such. Default 1.
	 * @return the number of partitions.
	 */
	String numPartitions() default "1";

	/**
	 * The replication factor for the automatically created topics. Expressions must
	 * resolve to a short or a String that can be parsed as such. Default is -1 to use the
	 * broker default if the broker is earlier than version 2.4, an explicit value is
	 * required.
	 *
	 * @return the replication factor.
	 */
	String replicationFactor() default "-1";

	/**
	 * The exception types that should be retried.
	 * @return the exceptions.
	 */
	Class<? extends Throwable>[] include() default {};

	/**
	 * The exception types that should not be retried. When the message processing throws
	 * these exceptions the message goes straight to the DLT.
	 * @return the exceptions not to be retried.
	 */
	Class<? extends Throwable>[] exclude() default {};

	/**
	 * The exception class names that should be retried.
	 * @return the exceptions.
	 */
	String[] includeNames() default {};

	/**
	 * The exception class names that should not be retried. When the message processing
	 * throws these exceptions the message goes straight to the DLT.
	 * @return the exceptions not to be retried.
	 */
	String[] excludeNames() default {};

	/**
	 * Whether or not the captured exception should be traversed to look for the
	 * exceptions provided above. Expressions must resolve to a boolean or a String that
	 * can be parsed as such. Default true when {@link #include()} or {@link #exclude()}
	 * provided; false otherwise.
	 * @return the value.
	 */
	String traversingCauses() default "";

	/**
	 * The suffix that will be appended to the main topic in order to generate the retry
	 * topics. The corresponding delay value is also appended.
	 * @return the retry topics' suffix.
	 */
	String retryTopicSuffix() default RetryTopicConstants.DEFAULT_RETRY_SUFFIX;

	/**
	 * The suffix that will be appended to the main topic in order to generate the dlt
	 * topic.
	 * @return the dlt suffix.
	 */
	String dltTopicSuffix() default RetryTopicConstants.DEFAULT_DLT_SUFFIX;

	/**
	 * Whether the retry topics will be suffixed with the delay value for that topic or a
	 * simple index.
	 * @return the strategy.
	 */
	TopicSuffixingStrategy topicSuffixingStrategy() default TopicSuffixingStrategy.SUFFIX_WITH_DELAY_VALUE;


	/**
	 * Topic reuse strategy for sequential attempts made with a same backoff interval.
<<<<<<< HEAD
	 * {@link SameIntervalTopicReuseStrategy#SINGLE_TOPIC}.
=======
>>>>>>> a420ba09
	 * @return the strategy.
	 * @since 3.0.4
	 */
	SameIntervalTopicReuseStrategy sameIntervalTopicReuseStrategy() default SameIntervalTopicReuseStrategy.MULTIPLE_TOPICS;

	/**
	 * Whether or not create a DLT, and redeliver to the DLT if delivery fails or just give up.
	 * @return the dlt strategy.
	 */
	DltStrategy dltStrategy() default DltStrategy.ALWAYS_RETRY_ON_ERROR;

	/**
	 * Override the container factory's {@code autoStartup} property for just the DLT container.
	 * Usually used to not start the DLT container when {@code autoStartup} is true.
	 * @return whether or not to override the factory.
	 * @since 2.8
	 */
	String autoStartDltHandler() default "";

	/**
	 * Concurrency for the retry and DLT containers; if not specified, the main container
	 * concurrency is used.
	 * @return the concurrency.
	 * @since 3.0
	 */
	String concurrency() default "";

}<|MERGE_RESOLUTION|>--- conflicted
+++ resolved
@@ -181,10 +181,6 @@
 
 	/**
 	 * Topic reuse strategy for sequential attempts made with a same backoff interval.
-<<<<<<< HEAD
-	 * {@link SameIntervalTopicReuseStrategy#SINGLE_TOPIC}.
-=======
->>>>>>> a420ba09
 	 * @return the strategy.
 	 * @since 3.0.4
 	 */
